import logging
from django.core.management.base import BaseCommand, CommandError
import os
import csv
import ctypes as ct

from .utils import ExternalSystemHelper, ModelFinder, CsvActionFactory
from nsync.policies import BasicSyncPolicy, TransactionSyncPolicy

logger = logging.getLogger(__name__)


class Command(BaseCommand):
    help = 'Synchonise model info from one file'

    def add_arguments(self, parser):
        # Mandatory
        parser.add_argument(
            'ext_system_name',
            help='The name of the external system to use for storing '
                 'sync information in relation to')
        parser.add_argument(
            'app_label',
            default=None,
            help='The name of the application the model is part of')
        parser.add_argument(
            'model_name',
            help='The name of the model to synchronise to')
        parser.add_argument(
            'file_name',
            help='The file to synchronise from')

        # Optional
        parser.add_argument(
            '--create_external_system',
            type=bool,
            default=True,
            help='The name of the external system to use for storing '
                 'sync information in relation to')
        parser.add_argument(
            '--as_transaction',
            type=bool,
            default=False,
            help='Wrap all of the actions in a DB transaction Default:True')
        parser.add_argument(
            '--rel_by_external_key',
            type=bool,
            default=False,
            help='If related field is referenced by external key'
        )
        parser.add_argument(
            '--rel_by_external_key_excluded',
            action='append',
            default=[],
            help='Name of tables for which related fields are not referenced by external key. '
                 'These are exceptions for rel_by_external_key'
        )
        parser.add_argument(
            '--use_bulk',
            type=bool,
            default=False,
            help='Controls whether operations should be performed in bulk. '
                 'By default, an object\'s save() method is called for each row in a data set. '
                 'When bulk is enabled, objects are saved using bulk operations'
        )
        parser.add_argument(
            '--chunk_size',
            type=int,
            default=500,
            help='Controls the size of chunks when load data with bulk. Only used when --use_bulk=true. default: 500'
        )
        parser.add_argument(
            '--force_init_instance',
            type=bool,
            default=False,
            help='If True, this parameter will prevent from checking the database for existing instances. '
                 'Enabling this parameter is a performance improvement if data is guaranteed to contain '
                 'new instances only'
        )

    def handle(self, *args, **options):
        external_system = ExternalSystemHelper.find(
            options['ext_system_name'], options['create_external_system'])
        model = ModelFinder.find(options['app_label'], options['model_name'])

        filename = options['file_name']
        if not os.path.exists(filename):
            raise CommandError("Filename '{}' not found".format(filename))

        with open(filename) as f:
            # TODO - Review - This indirection is only due to issues in
            # getting the mocks in the tests to work
            SyncFileAction.sync(external_system,
                                model,
                                f,
                                use_transaction=options['as_transaction'],
                                rel_by_external_key=options['rel_by_external_key'],
                                rel_by_external_key_excluded=options['rel_by_external_key_excluded'],
                                use_bulk=options['use_bulk'],
                                chunk_size=options['chunk_size'],
                                force_init_instance=options['force_init_instance']
                                )


class SyncFileAction:
    @staticmethod
    def sync(external_system, model, file, use_transaction=True,
             rel_by_external_key=False, rel_by_external_key_excluded=False,
<<<<<<< HEAD
             use_bulk=False, chunk_size=500, force_init_instance=False):
        # Increase csv field size limit, set the limit using an artifice
=======
             use_bulk=False, force_init_instance=False):
        # Increase field size limit
>>>>>>> f882afb9
        csv.field_size_limit(int(ct.c_ulong(-1).value // 2))
        reader = csv.DictReader(file)
        builder = CsvActionFactory(model, external_system=external_system,
                                   rel_by_external_key=rel_by_external_key,
                                   rel_by_external_key_excluded=rel_by_external_key_excluded,
                                   force_init_instance=force_init_instance)

        def get_actions():
            for d in reader:
                yield builder.from_dict(d)

        policy = BasicSyncPolicy(get_actions(), use_bulk=use_bulk, batch_size=chunk_size, model=model)

        if use_transaction:
            policy = TransactionSyncPolicy(policy)

        policy.execute()<|MERGE_RESOLUTION|>--- conflicted
+++ resolved
@@ -106,13 +106,8 @@
     @staticmethod
     def sync(external_system, model, file, use_transaction=True,
              rel_by_external_key=False, rel_by_external_key_excluded=False,
-<<<<<<< HEAD
              use_bulk=False, chunk_size=500, force_init_instance=False):
-        # Increase csv field size limit, set the limit using an artifice
-=======
-             use_bulk=False, force_init_instance=False):
         # Increase field size limit
->>>>>>> f882afb9
         csv.field_size_limit(int(ct.c_ulong(-1).value // 2))
         reader = csv.DictReader(file)
         builder = CsvActionFactory(model, external_system=external_system,
